#!/usr/bin/env python
# @lint-avoid-python-3-compatibility-imports
#
# tcpconnect    Trace TCP connect()s.
#               For Linux, uses BCC, eBPF. Embedded C.
#
# USAGE: tcpconnect [-h] [-t] [-p PID] [-P PORT [PORT ...]]
#
# All connection attempts are traced, even if they ultimately fail.
#
# This uses dynamic tracing of kernel functions, and will need to be updated
# to match kernel changes.
#
# Copyright (c) 2015 Brendan Gregg.
# Licensed under the Apache License, Version 2.0 (the "License")
#
# 25-Sep-2015   Brendan Gregg   Created this.
# 14-Feb-2016      "      "     Switch to bpf_perf_output.
# 09-Jan-2019   Takuma Kume     Support filtering by UID

from __future__ import print_function
from bcc import BPF
from bcc.utils import printb
import argparse
from socket import inet_ntop, ntohs, AF_INET, AF_INET6
from struct import pack
import ctypes as ct

# arguments
examples = """examples:
    ./tcpconnect           # trace all TCP connect()s
    ./tcpconnect -t        # include timestamps
    ./tcpconnect -p 181    # only trace PID 181
    ./tcpconnect -P 80     # only trace port 80
    ./tcpconnect -P 80,81  # only trace port 80 and 81
    ./tcpconnect -U        # include UID
    ./tcpconnect -u 1000   # only trace UID 1000
"""
parser = argparse.ArgumentParser(
    description="Trace TCP connects",
    formatter_class=argparse.RawDescriptionHelpFormatter,
    epilog=examples)
parser.add_argument("-t", "--timestamp", action="store_true",
    help="include timestamp on output")
parser.add_argument("-p", "--pid",
    help="trace this PID only")
parser.add_argument("-P", "--port",
    help="comma-separated list of destination ports to trace.")
parser.add_argument("-U", "--print-uid", action="store_true",
    help="include UID on output")
parser.add_argument("-u", "--uid",
    help="trace this UID only")
parser.add_argument("--ebpf", action="store_true",
    help=argparse.SUPPRESS)
args = parser.parse_args()
debug = 0

# define BPF program
bpf_text = """
#include <uapi/linux/ptrace.h>
#include <net/sock.h>
#include <bcc/proto.h>

BPF_HASH(currsock, u32, struct sock *);

// separate data structs for ipv4 and ipv6
struct ipv4_data_t {
    u64 ts_us;
    u32 pid;
    u32 uid;
    u32 saddr;
    u32 daddr;
    u64 ip;
    u16 dport;
    char task[TASK_COMM_LEN];
};
BPF_PERF_OUTPUT(ipv4_events);

struct ipv6_data_t {
    u64 ts_us;
    u32 pid;
    u32 uid;
    unsigned __int128 saddr;
    unsigned __int128 daddr;
    u64 ip;
    u16 dport;
    char task[TASK_COMM_LEN];
};
BPF_PERF_OUTPUT(ipv6_events);

int trace_connect_entry(struct pt_regs *ctx, struct sock *sk)
{
    u32 pid = bpf_get_current_pid_tgid();
    FILTER_PID

    u32 uid = bpf_get_current_uid_gid();
    FILTER_UID

    // stash the sock ptr for lookup on return
    currsock.update(&pid, &sk);

    return 0;
};

static int trace_connect_return(struct pt_regs *ctx, short ipver)
{
    int ret = PT_REGS_RC(ctx);
    u32 pid = bpf_get_current_pid_tgid();

    struct sock **skpp;
    skpp = currsock.lookup(&pid);
    if (skpp == 0) {
        return 0;   // missed entry
    }

    if (ret != 0) {
        // failed to send SYNC packet, may not have populated
        // socket __sk_common.{skc_rcv_saddr, ...}
        currsock.delete(&pid);
        return 0;
    }

    // pull in details
    struct sock *skp = *skpp;
    u16 dport = skp->__sk_common.skc_dport;

    FILTER_PORT

    if (ipver == 4) {
        struct ipv4_data_t data4 = {.pid = pid, .ip = ipver};
        data4.uid = bpf_get_current_uid_gid();
        data4.ts_us = bpf_ktime_get_ns() / 1000;
        data4.saddr = skp->__sk_common.skc_rcv_saddr;
        data4.daddr = skp->__sk_common.skc_daddr;
        data4.dport = ntohs(dport);
        bpf_get_current_comm(&data4.task, sizeof(data4.task));
        ipv4_events.perf_submit(ctx, &data4, sizeof(data4));

    } else /* 6 */ {
        struct ipv6_data_t data6 = {.pid = pid, .ip = ipver};
        data6.uid = bpf_get_current_uid_gid();
        data6.ts_us = bpf_ktime_get_ns() / 1000;
        bpf_probe_read(&data6.saddr, sizeof(data6.saddr),
            skp->__sk_common.skc_v6_rcv_saddr.in6_u.u6_addr32);
        bpf_probe_read(&data6.daddr, sizeof(data6.daddr),
            skp->__sk_common.skc_v6_daddr.in6_u.u6_addr32);
        data6.dport = ntohs(dport);
        bpf_get_current_comm(&data6.task, sizeof(data6.task));
        ipv6_events.perf_submit(ctx, &data6, sizeof(data6));
    }

    currsock.delete(&pid);

    return 0;
}

int trace_connect_v4_return(struct pt_regs *ctx)
{
    return trace_connect_return(ctx, 4);
}

int trace_connect_v6_return(struct pt_regs *ctx)
{
    return trace_connect_return(ctx, 6);
}
"""

# code substitutions
if args.pid:
    bpf_text = bpf_text.replace('FILTER_PID',
        'if (pid != %s) { return 0; }' % args.pid)
if args.port:
    dports = [int(dport) for dport in args.port.split(',')]
    dports_if = ' && '.join(['dport != %d' % ntohs(dport) for dport in dports])
    bpf_text = bpf_text.replace('FILTER_PORT',
        'if (%s) { currsock.delete(&pid); return 0; }' % dports_if)
if args.uid:
    bpf_text = bpf_text.replace('FILTER_UID',
        'if (uid != %s) { return 0; }' % args.uid)

bpf_text = bpf_text.replace('FILTER_PID', '')
bpf_text = bpf_text.replace('FILTER_PORT', '')
bpf_text = bpf_text.replace('FILTER_UID', '')

if debug or args.ebpf:
    print(bpf_text)
    if args.ebpf:
        exit()

# event data
TASK_COMM_LEN = 16      # linux/sched.h

class Data_ipv4(ct.Structure):
    _fields_ = [
        ("ts_us", ct.c_ulonglong),
        ("pid", ct.c_uint),
        ("uid", ct.c_uint),
        ("saddr", ct.c_uint),
        ("daddr", ct.c_uint),
        ("ip", ct.c_ulonglong),
        ("dport", ct.c_ushort),
        ("task", ct.c_char * TASK_COMM_LEN)
    ]

class Data_ipv6(ct.Structure):
    _fields_ = [
        ("ts_us", ct.c_ulonglong),
        ("pid", ct.c_uint),
        ("uid", ct.c_uint),
        ("saddr", (ct.c_ulonglong * 2)),
        ("daddr", (ct.c_ulonglong * 2)),
        ("ip", ct.c_ulonglong),
        ("dport", ct.c_ushort),
        ("task", ct.c_char * TASK_COMM_LEN)
    ]

# process event
def print_ipv4_event(cpu, data, size):
    event = ct.cast(data, ct.POINTER(Data_ipv4)).contents
    global start_ts
    if args.timestamp:
        if start_ts == 0:
            start_ts = event.ts_us
        print("%-9.3f" % ((float(event.ts_us) - start_ts) / 1000000), end="")
<<<<<<< HEAD
    if args.print_uid:
        print("%-6d" % event.uid, end="")
    print("%-6d %-12.12s %-2d %-16s %-16s %-4d" % (event.pid,
=======
    printb(b"%-6d %-12.12s %-2d %-16s %-16s %-4d" % (event.pid,
>>>>>>> e96836d9
        event.task.decode('utf-8', 'replace'), event.ip,
        inet_ntop(AF_INET, pack("I", event.saddr)),
        inet_ntop(AF_INET, pack("I", event.daddr)), event.dport))

def print_ipv6_event(cpu, data, size):
    event = ct.cast(data, ct.POINTER(Data_ipv6)).contents
    global start_ts
    if args.timestamp:
        if start_ts == 0:
            start_ts = event.ts_us
        print("%-9.3f" % ((float(event.ts_us) - start_ts) / 1000000), end="")
<<<<<<< HEAD
    if args.print_uid:
        print("%-6d" % event.uid, end="")
    print("%-6d %-12.12s %-2d %-16s %-16s %-4d" % (event.pid,
=======
    printb(b"%-6d %-12.12s %-2d %-16s %-16s %-4d" % (event.pid,
>>>>>>> e96836d9
        event.task.decode('utf-8', 'replace'), event.ip,
        inet_ntop(AF_INET6, event.saddr), inet_ntop(AF_INET6, event.daddr),
        event.dport))

# initialize BPF
b = BPF(text=bpf_text)
b.attach_kprobe(event="tcp_v4_connect", fn_name="trace_connect_entry")
b.attach_kprobe(event="tcp_v6_connect", fn_name="trace_connect_entry")
b.attach_kretprobe(event="tcp_v4_connect", fn_name="trace_connect_v4_return")
b.attach_kretprobe(event="tcp_v6_connect", fn_name="trace_connect_v6_return")

# header
if args.timestamp:
    print("%-9s" % ("TIME(s)"), end="")
if args.print_uid:
    print("%-6s" % ("UID"), end="")
print("%-6s %-12s %-2s %-16s %-16s %-4s" % ("PID", "COMM", "IP", "SADDR",
    "DADDR", "DPORT"))

start_ts = 0

# read events
b["ipv4_events"].open_perf_buffer(print_ipv4_event)
b["ipv6_events"].open_perf_buffer(print_ipv6_event)
while 1:
    try:
        b.perf_buffer_poll()
    except KeyboardInterrupt:
        exit()<|MERGE_RESOLUTION|>--- conflicted
+++ resolved
@@ -222,13 +222,9 @@
         if start_ts == 0:
             start_ts = event.ts_us
         print("%-9.3f" % ((float(event.ts_us) - start_ts) / 1000000), end="")
-<<<<<<< HEAD
     if args.print_uid:
         print("%-6d" % event.uid, end="")
-    print("%-6d %-12.12s %-2d %-16s %-16s %-4d" % (event.pid,
-=======
     printb(b"%-6d %-12.12s %-2d %-16s %-16s %-4d" % (event.pid,
->>>>>>> e96836d9
         event.task.decode('utf-8', 'replace'), event.ip,
         inet_ntop(AF_INET, pack("I", event.saddr)),
         inet_ntop(AF_INET, pack("I", event.daddr)), event.dport))
@@ -240,13 +236,9 @@
         if start_ts == 0:
             start_ts = event.ts_us
         print("%-9.3f" % ((float(event.ts_us) - start_ts) / 1000000), end="")
-<<<<<<< HEAD
     if args.print_uid:
         print("%-6d" % event.uid, end="")
-    print("%-6d %-12.12s %-2d %-16s %-16s %-4d" % (event.pid,
-=======
     printb(b"%-6d %-12.12s %-2d %-16s %-16s %-4d" % (event.pid,
->>>>>>> e96836d9
         event.task.decode('utf-8', 'replace'), event.ip,
         inet_ntop(AF_INET6, event.saddr), inet_ntop(AF_INET6, event.daddr),
         event.dport))
