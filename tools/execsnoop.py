#!/usr/bin/python
# @lint-avoid-python-3-compatibility-imports
#
# execsnoop Trace new processes via exec() syscalls.
#           For Linux, uses BCC, eBPF. Embedded C.
#
# USAGE: execsnoop [-h] [-t] [-x] [-n NAME]
#
# This currently will print up to a maximum of 19 arguments, plus the process
# name, so 20 fields in total (MAXARG).
#
# This won't catch all new processes: an application may fork() but not exec().
#
# Copyright 2016 Netflix, Inc.
# Licensed under the Apache License, Version 2.0 (the "License")
#
# 07-Feb-2016   Brendan Gregg   Created this.

from __future__ import print_function
from bcc import BPF
import argparse
import ctypes as ct
import re
import time
from collections import defaultdict

# arguments
examples = """examples:
    ./execsnoop           # trace all exec() syscalls
    ./execsnoop -x        # include failed exec()s
    ./execsnoop -t        # include timestamps
    ./execsnoop -n main   # only print command lines containing "main"
    ./execsnoop -l tpkg   # only print command where arguments contains "tpkg" 
"""
parser = argparse.ArgumentParser(
    description="Trace exec() syscalls",
    formatter_class=argparse.RawDescriptionHelpFormatter,
    epilog=examples)
parser.add_argument("-t", "--timestamp", action="store_true",
    help="include timestamp on output")
parser.add_argument("-x", "--fails", action="store_true",
    help="include failed exec()s")
parser.add_argument("-n", "--name",
    help="only print commands matching this name (regex), any arg")
parser.add_argument("-l", "--line",
    help="only print commands where arg contains this line (regex)")
args = parser.parse_args()

# define BPF program
bpf_text = """
#include <uapi/linux/ptrace.h>
#include <linux/sched.h>
#include <linux/fs.h>

#define MAXARG   20
#define ARGSIZE  128

enum event_type {
    EVENT_ARG,
    EVENT_RET,
};

struct data_t {
    u32 pid;  // PID as in the userspace term (i.e. task->tgid in kernel)
    char comm[TASK_COMM_LEN];
    enum event_type type;
    char argv[ARGSIZE];
    int retval;
};

BPF_PERF_OUTPUT(events);

static int __submit_arg(struct pt_regs *ctx, void *ptr, struct data_t *data)
{
    bpf_probe_read(data->argv, sizeof(data->argv), ptr);
    events.perf_submit(ctx, data, sizeof(struct data_t));
    return 1;
}

static int submit_arg(struct pt_regs *ctx, void *ptr, struct data_t *data)
{
    const char *argp = NULL;
    bpf_probe_read(&argp, sizeof(argp), ptr);
    if (argp) {
        return __submit_arg(ctx, (void *)(argp), data);
    }
    return 0;
}

int kprobe__sys_execve(struct pt_regs *ctx, struct filename *filename,
    const char __user *const __user *__argv,
    const char __user *const __user *__envp)
{
    // create data here and pass to submit_arg to save stack space (#555)
    struct data_t data = {};
    data.pid = bpf_get_current_pid_tgid() >> 32;
    bpf_get_current_comm(&data.comm, sizeof(data.comm));
    data.type = EVENT_ARG;

    __submit_arg(ctx, (void *)filename, &data);

    int i = 1;  // skip first arg, as we submitted filename

    // unrolled loop to walk argv[] (MAXARG)
    if (submit_arg(ctx, (void *)&__argv[i], &data) == 0) goto out; i++;
    if (submit_arg(ctx, (void *)&__argv[i], &data) == 0) goto out; i++;
    if (submit_arg(ctx, (void *)&__argv[i], &data) == 0) goto out; i++;
    if (submit_arg(ctx, (void *)&__argv[i], &data) == 0) goto out; i++;
    if (submit_arg(ctx, (void *)&__argv[i], &data) == 0) goto out; i++;
    if (submit_arg(ctx, (void *)&__argv[i], &data) == 0) goto out; i++;
    if (submit_arg(ctx, (void *)&__argv[i], &data) == 0) goto out; i++;
    if (submit_arg(ctx, (void *)&__argv[i], &data) == 0) goto out; i++;
    if (submit_arg(ctx, (void *)&__argv[i], &data) == 0) goto out; i++; // X
    if (submit_arg(ctx, (void *)&__argv[i], &data) == 0) goto out; i++;
    if (submit_arg(ctx, (void *)&__argv[i], &data) == 0) goto out; i++;
    if (submit_arg(ctx, (void *)&__argv[i], &data) == 0) goto out; i++;
    if (submit_arg(ctx, (void *)&__argv[i], &data) == 0) goto out; i++;
    if (submit_arg(ctx, (void *)&__argv[i], &data) == 0) goto out; i++;
    if (submit_arg(ctx, (void *)&__argv[i], &data) == 0) goto out; i++;
    if (submit_arg(ctx, (void *)&__argv[i], &data) == 0) goto out; i++;
    if (submit_arg(ctx, (void *)&__argv[i], &data) == 0) goto out; i++;
    if (submit_arg(ctx, (void *)&__argv[i], &data) == 0) goto out; i++;
    if (submit_arg(ctx, (void *)&__argv[i], &data) == 0) goto out; i++; // XX

    // handle truncated argument list
    char ellipsis[] = "...";
    __submit_arg(ctx, (void *)ellipsis, &data);
out:
    return 0;
}

int kretprobe__sys_execve(struct pt_regs *ctx)
{
    struct data_t data = {};
    data.pid = bpf_get_current_pid_tgid() >> 32;
    bpf_get_current_comm(&data.comm, sizeof(data.comm));
    data.type = EVENT_RET;
    data.retval = PT_REGS_RC(ctx);
    events.perf_submit(ctx, &data, sizeof(data));

    return 0;
}
"""

# initialize BPF
b = BPF(text=bpf_text)

# header
if args.timestamp:
    print("%-8s" % ("TIME(s)"), end="")
print("%-16s %-6s %-6s %3s %s" % ("PCOMM", "PID", "PPID", "RET", "ARGS"))

TASK_COMM_LEN = 16      # linux/sched.h
ARGSIZE = 128           # should match #define in C above

class Data(ct.Structure):
    _fields_ = [
        ("pid", ct.c_uint),
        ("comm", ct.c_char * TASK_COMM_LEN),
        ("type", ct.c_int),
        ("argv", ct.c_char * ARGSIZE),
        ("retval", ct.c_int),
    ]

class EventType(object):
    EVENT_ARG = 0
    EVENT_RET = 1

start_ts = time.time()
argv = defaultdict(list)

# TODO: This is best-effort PPID matching. Short-lived processes may exit
# before we get a chance to read the PPID. This should be replaced with
# fetching PPID via C when available (#364).
def get_ppid(pid):
    try:
        with open("/proc/%d/status" % pid) as status:
            for line in status:
                if line.startswith("PPid:"):
                    return int(line.split()[1])
    except IOError:
        pass
    return 0

# process event
def print_event(cpu, data, size):
    event = ct.cast(data, ct.POINTER(Data)).contents

    skip = False

    if event.type == EventType.EVENT_ARG:
        argv[event.pid].append(event.argv)
    elif event.type == EventType.EVENT_RET:
        if args.fails and event.retval == 0:
            skip = True
        if args.name and not re.search(args.name, event.comm):
            skip = True
        if args.line and not re.search(args.line, ' '.join(argv[event.pid])):
            skip = True

        if not skip:
            if args.timestamp:
                print("%-8.3f" % (time.time() - start_ts), end="")
            ppid = get_ppid(event.pid)
            print("%-16s %-6s %-6s %3s %s" % (event.comm.decode(), event.pid,
                    ppid if ppid > 0 else "?", event.retval,
<<<<<<< HEAD
                    ' '.join(argv[event.pid])))
        try:
            del(argv[event.pid])
        except Exception:
            pass
=======
                    b' '.join(argv[event.pid]).decode()))

        del(argv[event.pid])
>>>>>>> 1b38b9a4

# loop with callback to print_event
b["events"].open_perf_buffer(print_event)
while 1:
    b.kprobe_poll()<|MERGE_RESOLUTION|>--- conflicted
+++ resolved
@@ -195,7 +195,7 @@
             skip = True
         if args.name and not re.search(args.name, event.comm):
             skip = True
-        if args.line and not re.search(args.line, ' '.join(argv[event.pid])):
+        if args.line and not re.search(args.line, b' '.join(argv[event.pid])):
             skip = True
 
         if not skip:
@@ -204,17 +204,12 @@
             ppid = get_ppid(event.pid)
             print("%-16s %-6s %-6s %3s %s" % (event.comm.decode(), event.pid,
                     ppid if ppid > 0 else "?", event.retval,
-<<<<<<< HEAD
-                    ' '.join(argv[event.pid])))
+                    b' '.join(argv[event.pid])))
         try:
             del(argv[event.pid])
         except Exception:
             pass
-=======
-                    b' '.join(argv[event.pid]).decode()))
-
-        del(argv[event.pid])
->>>>>>> 1b38b9a4
+
 
 # loop with callback to print_event
 b["events"].open_perf_buffer(print_event)
