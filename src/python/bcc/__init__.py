--- conflicted
+++ resolved
@@ -1285,7 +1285,6 @@
         """
         self.perf_buffer_poll(timeout)
 
-<<<<<<< HEAD
     @staticmethod
     def add_module(modname):
       """add_module(modname)
@@ -1296,10 +1295,9 @@
         lib.bcc_buildsymcache_add_module(BPF._bsymcache, modname)
       except Exception, e:
         print("Error adding module to build sym cache"+str(e))
-=======
+
     def free_bcc_memory(self):
         return lib.bcc_free_memory()
->>>>>>> d3583a8d
 
     def donothing(self):
         """the do nothing exit handler"""
