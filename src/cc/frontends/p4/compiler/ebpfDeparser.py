--- conflicted
+++ resolved
@@ -2,7 +2,7 @@
 # Licensed under the Apache License, Version 2.0 (the "License")
 
 from collections import defaultdict, OrderedDict
-<<<<<<< HEAD
+from compilationException import CompilationException
 from p4_hlir.hlir import (
     parse_call,
     p4_field,
@@ -15,13 +15,7 @@
     p4_header_instance,
     P4_NEXT,
 )
-=======
-from compilationException import CompilationException
-from p4_hlir.hlir import parse_call, p4_field, p4_parse_value_set, \
-    P4_DEFAULT, p4_parse_state, p4_table, \
-    p4_conditional_node, p4_parser_exception, \
-    p4_header_instance, P4_NEXT
->>>>>>> e7c422a8
+
 
 import ebpfProgram
 import ebpfInstance
