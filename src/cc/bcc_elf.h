/*
 * Copyright (c) 2016 GitHub, Inc.
 *
 * Licensed under the Apache License, Version 2.0 (the "License");
 * you may not use this file except in compliance with the License.
 * You may obtain a copy of the License at
 *
 * http://www.apache.org/licenses/LICENSE-2.0
 *
 * Unless required by applicable law or agreed to in writing, software
 * distributed under the License is distributed on an "AS IS" BASIS,
 * WITHOUT WARRANTIES OR CONDITIONS OF ANY KIND, either express or implied.
 * See the License for the specific language governing permissions and
 * limitations under the License.
 */
#ifndef LIBBCC_ELF_H
#define LIBBCC_ELF_H

#ifdef __cplusplus
extern "C" {
#endif

#include <stdint.h>

struct bcc_elf_usdt {
  uint64_t pc;
  uint64_t base_addr;
  uint64_t semaphore;

  const char *provider;
  const char *name;
  const char *arg_fmt;
};

// Binary module path, bcc_elf_usdt struct, payload
typedef void (*bcc_elf_probecb)(const char *, const struct bcc_elf_usdt *,
                                void *);
// Symbol name, start address, length, payload
// Callback returning a negative value indicates to stop the iteration
typedef int (*bcc_elf_symcb)(const char *, uint64_t, uint64_t, void *);
// Segment virtual address, memory size, file offset, payload
// Callback returning a negative value indicates to stop the iteration
typedef int (*bcc_elf_load_sectioncb)(uint64_t, uint64_t, uint64_t, void *);

// Iterate over all USDT probes noted in a binary module
// Returns -1 on error, and 0 on success
int bcc_elf_foreach_usdt(const char *path, bcc_elf_probecb callback,
                         void *payload);
// Iterate over all executable load sections of an ELF
// Returns -1 on error, 1 if stopped by callback, and 0 on success
int bcc_elf_foreach_load_section(const char *path,
                                 bcc_elf_load_sectioncb callback,
                                 void *payload);
// Iterate over symbol table of a binary module
// Parameter "option" points to a bcc_symbol_option struct to indicate wheather
// and how to use debuginfo file, and what types of symbols to load.
// Returns -1 on error, and 0 on success or stopped by callback
int bcc_elf_foreach_sym(const char *path, bcc_elf_symcb callback, void *option,
                        void *payload);
// Iterate over all symbols from current system's vDSO
// Returns -1 on error, and 0 on success or stopped by callback
int bcc_elf_foreach_vdso_sym(bcc_elf_symcb callback, void *payload);

int bcc_elf_get_text_scn_info(const char *path, uint64_t *addr,
                              uint64_t *offset);

int bcc_elf_get_type(const char *path);
int bcc_elf_is_shared_obj(const char *path);
int bcc_elf_is_exe(const char *path);
int bcc_elf_is_vdso(const char *name);
<<<<<<< HEAD
int bcc_elf_get_buildid(const char *path, char *buildid);
=======
int bcc_free_memory();
>>>>>>> d3583a8d

#ifdef __cplusplus
}
#endif
#endif<|MERGE_RESOLUTION|>--- conflicted
+++ resolved
@@ -68,11 +68,9 @@
 int bcc_elf_is_shared_obj(const char *path);
 int bcc_elf_is_exe(const char *path);
 int bcc_elf_is_vdso(const char *name);
-<<<<<<< HEAD
+
 int bcc_elf_get_buildid(const char *path, char *buildid);
-=======
 int bcc_free_memory();
->>>>>>> d3583a8d
 
 #ifdef __cplusplus
 }
